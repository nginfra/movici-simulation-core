name: Main

on:
  push:
    branches:
    - main
    tags:
    - v[0-9]+.[0-9]+.[0-9]+

jobs:
  test-all-platforms:
    strategy:
      fail-fast: false
      matrix:
<<<<<<< HEAD
        os: [ubuntu-latest, windows-latest, macos-latest]
        python-version: ["3.8", "3.9", "3.10", "3.11"]
        exclude:
        # somehow these versions fail in ci, something to do with sqlite/spatialite
        - os: windows-latest
          python-version: "3.8"
        - os: windows-latest
          python-version: "3.9"
=======
        os: [ubuntu-latest, windows-latest]
        python-version: ["3.10", "3.11", "3.12", "3.13"]
>>>>>>> 675a2e6c

    runs-on: ${{ matrix.os }}
    steps:
    - uses: actions/checkout@v5

    - name: Set up Python ${{ matrix.python-version }}
      uses: actions/setup-python@v6
      with:
        python-version: ${{ matrix.python-version }}

    - name: Install Spatialite
      uses: ./.github/actions/install-spatialite
      with:
        os: ${{ matrix.os }}

    - name: Install
      run: |
        pip install .[models,dev]

    - name: Run tests
      run: |
        cd tests
        pytest .

  deploy:
    # We only want to run the deploy job if we've just created a version tag. in `on.push.tags`
    # we've specified to only this workflow on specific tags (and the main branch and pull
    # requests), so here we only need to check if we've been triggered from a tag
    if: startsWith(github.ref, 'refs/tags')
    environment: PyPI
    runs-on: ubuntu-latest
    needs: [test-all-platforms]
    steps:
    - uses: actions/checkout@v5

    - name: Set up Python
      uses: actions/setup-python@v6
      with:
        python-version: "3.10"

    - name: Build wheel
      run: |
        pip wheel --no-deps --wheel-dir dist/ .

    - name: Publish package to PyPI
      uses: pypa/gh-action-pypi-publish@release/v1
      with:
        password: ${{ secrets.PYPI_API_TOKEN }}
        repository_url: ${{ secrets.PYPI_REPOSITORY_URL }}<|MERGE_RESOLUTION|>--- conflicted
+++ resolved
@@ -12,19 +12,14 @@
     strategy:
       fail-fast: false
       matrix:
-<<<<<<< HEAD
         os: [ubuntu-latest, windows-latest, macos-latest]
-        python-version: ["3.8", "3.9", "3.10", "3.11"]
+        python-version: ["3.10", "3.11", "3.12", "3.13"]
         exclude:
         # somehow these versions fail in ci, something to do with sqlite/spatialite
         - os: windows-latest
           python-version: "3.8"
         - os: windows-latest
           python-version: "3.9"
-=======
-        os: [ubuntu-latest, windows-latest]
-        python-version: ["3.10", "3.11", "3.12", "3.13"]
->>>>>>> 675a2e6c
 
     runs-on: ${{ matrix.os }}
     steps:

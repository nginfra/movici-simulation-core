name: Main

on:
  push:
    branches:
    - main
    tags:
    - v[0-9]+.[0-9]+.[0-9]+

jobs:
  test-all-platforms:
    strategy:
      fail-fast: false
      matrix:
        os: [ubuntu-latest, windows-latest]
<<<<<<< HEAD
        python-version: ["3.10", "3.11", "3.12", "3.13"]
=======
        python-version: ["3.10", "3.11"]
>>>>>>> a81c3545

    runs-on: ${{ matrix.os }}
    steps:
    - uses: actions/checkout@v5

    - name: Set up Python ${{ matrix.python-version }}
      uses: actions/setup-python@v6
      with:
        python-version: ${{ matrix.python-version }}

    - name: Install Spatialite
      uses: ./.github/actions/install-spatialite
      with:
        os: ${{ matrix.os }}

    - name: Install
      run: |
        pip install .[models,dev]

    - name: Run tests
      run: |
        cd tests
        pytest .

  deploy:
    # We only want to run the deploy job if we've just created a version tag. in `on.push.tags`
    # we've specified to only this workflow on specific tags (and the main branch and pull
    # requests), so here we only need to check if we've been triggered from a tag
    if: startsWith(github.ref, 'refs/tags')
    environment: PyPI
    runs-on: ubuntu-latest
    needs: [test-all-platforms]
    steps:
    - uses: actions/checkout@v5

    - name: Set up Python
      uses: actions/setup-python@v6
      with:
        python-version: "3.10"

    - name: Build wheel
      run: |
        pip wheel --no-deps --wheel-dir dist/ .

    - name: Publish package to PyPI
      uses: pypa/gh-action-pypi-publish@release/v1
      with:
        password: ${{ secrets.PYPI_API_TOKEN }}
        repository_url: ${{ secrets.PYPI_REPOSITORY_URL }}<|MERGE_RESOLUTION|>--- conflicted
+++ resolved
@@ -13,11 +13,7 @@
       fail-fast: false
       matrix:
         os: [ubuntu-latest, windows-latest]
-<<<<<<< HEAD
         python-version: ["3.10", "3.11", "3.12", "3.13"]
-=======
-        python-version: ["3.10", "3.11"]
->>>>>>> a81c3545
 
     runs-on: ${{ matrix.os }}
     steps:

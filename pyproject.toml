[build-system]
requires = ["setuptools", "wheel", "setuptools_scm"]
build-backend = "setuptools.build_meta"

[project]
name = "movici-simulation-core"
version = "2.10.6"
description = "Core package for running Movici geospatial temporal simulations"
readme = "README.rst"
<<<<<<< HEAD
requires-python = ">=3.10,<3.14"
=======
requires-python = ">=3.10,<3.12"
>>>>>>> a81c3545
license = {text = "Movici Public License"}
authors = [
    {name = "NGinfra Movici", email = "movici@nginfra.nl"}
]
maintainers = [
    {name = "NGinfra - Movici", email = "movici@nginfra.nl"}
]
classifiers = [
    "Development Status :: 4 - Beta",
    "Intended Audience :: Science/Research",
    "Intended Audience :: Developers",
    "License :: Free for non-commercial use",
    "License :: Other/Proprietary License",
    "Operating System :: Microsoft :: Windows",
    "Operating System :: POSIX :: Linux",
    "Programming Language :: Python :: 3",
    "Programming Language :: Python :: 3.10",
    "Programming Language :: Python :: 3.11",
    "Programming Language :: Python :: 3.12",
    "Programming Language :: Python :: 3.13",
    "Topic :: Scientific/Engineering",
    "Topic :: Scientific/Engineering :: GIS",
]

dependencies = [
    "numpy>=1.19.1,<2",
    "numba>=0.55, <=0.62.1",
    "python-dateutil>=2.8.0",
    "pandas>=1.2.0",
    "pydantic>=1.8.2,<=2.0.2",
    "pydantic_settings==2.0.3",
    "orjson>=3",
    "pyzmq",
    "msgpack",
    "click",
    "geopandas==0.14.1",
    "jsonschema",
    "pyproj",
    "netCDF4",
    'Fiona>=1.9,<1.9.5; sys_platform == "win32"',
    'Fiona>=1.8, <1.9.5; sys_platform != "win32"',
]

[project.optional-dependencies]
models = [
    "shapely>=1.7.1",
    "aequilibrae>0.7.4,<=0.9.2",
    "pyproj>=3.0.1",
    "movici-geo-query>=1.1.1",
    "scipy<1.16",
]
dev = [
    "pytest",
    "pytest-cov",
    "bandit",
    "safety>=3.0.0",
    "typer<0.12.0",
    "marshmallow<3.22.0",
    "pylint",
    "mypy",
    "flake8",
    "black==25.9.0",
    "bump2version",
    "isort",
]
docs = [
    "sphinx",
    "furo",
    "sphinxcontrib-mermaid",
    "sphinxcontrib-plantuml",
]
all = [
    "shapely>=1.7.1",
    "aequilibrae>0.7.4,<=0.9.2",
    "pyproj>=3.0.1",
    "movici-geo-query>=1.1.1",
    "scipy<1.16",
    "pytest",
    "pytest-cov",
    "bandit",
    "safety>=3.0.0",
    "typer<0.12.0",
    "marshmallow<3.22.0",
    "pylint",
    "mypy",
    "flake8",
    "black==25.9.0",
    "bump2version",
    "isort",
    "sphinx",
    "furo",
    "sphinxcontrib-mermaid",
    "sphinxcontrib-plantuml",
]

[project.scripts]
movici-simulation = "movici_simulation_core.cli:main"

[project.entry-points."movici.plugins"]
orchestrator = "movici_simulation_core.services.orchestrator.service:Orchestrator"
update_data_service = "movici_simulation_core.services.update_data.service:UpdateDataService"
init_data_service = "movici_simulation_core.services.init_data.service:InitDataService"
global_attributes = "movici_simulation_core.attributes:GlobalAttributes"
common_attributes = "movici_simulation_core.models.common.attributes:CommonAttributes"
area_aggregation = "movici_simulation_core.models.area_aggregation.model:Model"
corridor = "movici_simulation_core.models.corridor.model:Model"
csv_player = "movici_simulation_core.models.csv_player.csv_player:CSVPlayer"
data_collector = "movici_simulation_core.models.data_collector.data_collector:DataCollector"
evacuation_point_resolution = "movici_simulation_core.models.evacuation_point_resolution:EvacuatonPointResolution"
generalized_journey_time = "movici_simulation_core.models.generalized_journey_time.gjt_model:GJTModel"
netcdf_player = "movici_simulation_core.models.netcdf_player.netcdf_player:NetCDFPlayer"
operational_status = "movici_simulation_core.models:OperationalStatusModel"
opportunities = "movici_simulation_core.models.opportunities.model:Model"
overlap_status = "movici_simulation_core.models.overlap_status.model:Model"
shortest_path = "movici_simulation_core.models.shortest_path.model:ShortestPathModel"
tape_player = "movici_simulation_core.models.tape_player.model:Model"
time_window_status = "movici_simulation_core.models.time_window_status.model:Model"
traffic_assignment_calculation = "movici_simulation_core.models.traffic_assignment_calculation.model:Model"
traffic_demand_calculation = "movici_simulation_core.models.traffic_demand_calculation.model:TrafficDemandCalculation"
traffic_kpi = "movici_simulation_core.models.traffic_kpi.model:Model"
udf = "movici_simulation_core.models.udf_model.udf_model:UDFModel"
unit_conversions = "movici_simulation_core.models.unit_conversions.model:Model"

[project.urls]
Homepage = "https://github.com/nginfra/movici-simulation-core"
Documentation = "https://docs.movici.nl/en/latest/index.html"
Repository = "https://github.com/nginfra/movici-simulation-core"
Issues = "https://github.com/nginfra/movici-simulation-core/issues"

[tool.setuptools]
include-package-data = true
script-files = [
    "bin/rename_attributes.py",
]

[tool.setuptools.packages.find]
include = ["movici_simulation_core*"]

[tool.setuptools.package-data]
"*" = ["*.json"]


[tool.black]
line-length = 99
include = '\.pyi?$'
exclude = '''(
/(
  | \.direnv
  | \.eggs
  | \.git
  | \.hg
  | \.mypy_cache
  | \.tox
  | \.venv
  | _build
  | buck-out
  | build
  | dist

)/
)
'''

[tool.isort]
profile = "black"
line_length = 99
known_first_party = ["movici_simulation_core"]

[tool.pytest.ini_options]
minversion = "7.0"
addopts = [
    "--tb=short",
    "--strict-markers",
    "--strict-config",
]
testpaths = ["tests"]
filterwarnings = [
    "ignore:.*ABCs from 'collections'.*:DeprecationWarning",
]

[tool.mypy]
disallow_untyped_calls = true
disallow_untyped_defs = true
disallow_incomplete_defs = true
disallow_untyped_decorators = true
check_untyped_defs = true
warn_return_any = true
warn_unused_configs = true
show_error_context = true

[[tool.mypy.overrides]]
module = [
  'numpy.*',
  'numba.*',
]
ignore_missing_imports = true<|MERGE_RESOLUTION|>--- conflicted
+++ resolved
@@ -7,11 +7,7 @@
 version = "2.10.6"
 description = "Core package for running Movici geospatial temporal simulations"
 readme = "README.rst"
-<<<<<<< HEAD
 requires-python = ">=3.10,<3.14"
-=======
-requires-python = ">=3.10,<3.12"
->>>>>>> a81c3545
 license = {text = "Movici Public License"}
 authors = [
     {name = "NGinfra Movici", email = "movici@nginfra.nl"}

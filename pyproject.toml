--- conflicted
+++ resolved
@@ -58,26 +58,6 @@
     "sqlalchemy>=1.4,<3.0",
 ]
 dev = [
-<<<<<<< HEAD
-    "pytest",
-    "pytest-cov",
-    "bandit",
-    "safety>=3.7.0",
-    "marshmallow<3.22.0",
-    "pylint",
-    "mypy",
-    "flake8",
-    "black==25.9.0",
-    "bump2version",
-    "isort",
-    "sqlalchemy>=1.4,<3.0",
-]
-docs = [
-    "sphinx",
-    "furo",
-    "sphinxcontrib-mermaid",
-    "sphinxcontrib-plantuml",
-=======
   "pytest",
   "pytest-cov",
   "safety>=3.7.0",
@@ -85,37 +65,15 @@
   "bump2version",
   "taplo",
   "ruff",
->>>>>>> b9025c88
+  "sqlalchemy>=1.4,<3.0",
 ]
 docs = ["sphinx", "furo", "sphinxcontrib-mermaid", "sphinxcontrib-plantuml"]
 all = [
-<<<<<<< HEAD
-    "shapely>=1.7.1",
-    "aequilibrae>0.7.4,<=0.9.2",
-    "pyproj>=3.0.1",
-    "movici-geo-query>=1.1.1",
-    "sqlalchemy>=1.4,<3.0",
-    "scipy<1.16",
-    "pytest",
-    "pytest-cov",
-    "bandit",
-    "safety>=3.7.0",
-    "marshmallow<3.22.0",
-    "pylint",
-    "mypy",
-    "flake8",
-    "black==25.9.0",
-    "bump2version",
-    "isort",
-    "sphinx",
-    "furo",
-    "sphinxcontrib-mermaid",
-    "sphinxcontrib-plantuml",
-=======
   "shapely>=1.7.1",
   "aequilibrae>=1",
   "pyproj>=3.0.1",
   "movici-geo-query>=1.1.1",
+  "sqlalchemy>=1.4,<3.0",
   "scipy",
   "pytest",
   "pytest-cov",
@@ -128,7 +86,6 @@
   "furo",
   "sphinxcontrib-mermaid",
   "sphinxcontrib-plantuml",
->>>>>>> b9025c88
 ]
 
 [project.scripts]

[build-system]
requires = ["setuptools", "wheel", "setuptools_scm"]
build-backend = "setuptools.build_meta"

[project]
name = "movici-simulation-core"
version = "2.10.6"
description = "Core package for running Movici geospatial temporal simulations"
readme = "README.rst"
<<<<<<< HEAD
requires-python = ">=3.10,<3.14"
=======
requires-python = ">=3.10,<3.13"
>>>>>>> af23f514
license = {text = "Movici Public License"}
authors = [
    {name = "NGinfra Movici", email = "movici@nginfra.nl"}
]
maintainers = [
    {name = "NGinfra - Movici", email = "movici@nginfra.nl"}
]
classifiers = [
    "Development Status :: 4 - Beta",
    "Intended Audience :: Science/Research",
    "Intended Audience :: Developers",
    "License :: Free for non-commercial use",
    "License :: Other/Proprietary License",
    "Operating System :: Microsoft :: Windows",
    "Operating System :: POSIX :: Linux",
    "Programming Language :: Python :: 3",
    "Programming Language :: Python :: 3.10",
    "Programming Language :: Python :: 3.11",
    "Programming Language :: Python :: 3.12",
<<<<<<< HEAD
    "Programming Language :: Python :: 3.13",
=======
>>>>>>> af23f514
    "Topic :: Scientific/Engineering",
    "Topic :: Scientific/Engineering :: GIS",
]

dependencies = [
    "numpy>=1.19.1,<2",
    "numba>=0.55, <=0.62.1",
    "python-dateutil>=2.8.0",
    "pandas>=1.2.0",
    "pydantic>=1.8.2",
    "pydantic_settings",
    "orjson>=3",
    "pyzmq",
    "msgpack",
    "click",
    "geopandas",
    "jsonschema",
    "pyproj",
    "netCDF4",
<<<<<<< HEAD
    'Fiona>=1.9',
    'Fiona>=1.8',
=======
    "Fiona>=1.9",
>>>>>>> af23f514
]

[project.optional-dependencies]
models = [
    "shapely>=1.7.1",
    "aequilibrae>0.7.4,<=0.9.2",
    "pyproj>=3.0.1",
    "movici-geo-query>=1.1.1",
    "scipy<1.16",
]
dev = [
    "pytest",
    "pytest-cov",
    "bandit",
    "safety>=3.7.0",
    "marshmallow<3.22.0",
    "pylint",
    "mypy",
    "flake8",
    "black==25.9.0",
    "bump2version",
    "isort",
]
docs = [
    "sphinx",
    "furo",
    "sphinxcontrib-mermaid",
    "sphinxcontrib-plantuml",
]
all = [
    "shapely>=1.7.1",
    "aequilibrae>0.7.4,<=0.9.2",
    "pyproj>=3.0.1",
    "movici-geo-query>=1.1.1",
    "scipy<1.16",
    "pytest",
    "pytest-cov",
    "bandit",
    "safety>=3.7.0",
<<<<<<< HEAD
    "typer",
=======
>>>>>>> af23f514
    "marshmallow<3.22.0",
    "pylint",
    "mypy",
    "flake8",
    "black==25.9.0",
    "bump2version",
    "isort",
    "sphinx",
    "furo",
    "sphinxcontrib-mermaid",
    "sphinxcontrib-plantuml",
]

[project.scripts]
movici-simulation = "movici_simulation_core.cli:main"

[project.entry-points."movici.plugins"]
orchestrator = "movici_simulation_core.services.orchestrator.service:Orchestrator"
update_data_service = "movici_simulation_core.services.update_data.service:UpdateDataService"
init_data_service = "movici_simulation_core.services.init_data.service:InitDataService"
global_attributes = "movici_simulation_core.attributes:GlobalAttributes"
common_attributes = "movici_simulation_core.models.common.attributes:CommonAttributes"
area_aggregation = "movici_simulation_core.models.area_aggregation.model:Model"
corridor = "movici_simulation_core.models.corridor.model:Model"
csv_player = "movici_simulation_core.models.csv_player.csv_player:CSVPlayer"
data_collector = "movici_simulation_core.models.data_collector.data_collector:DataCollector"
evacuation_point_resolution = "movici_simulation_core.models.evacuation_point_resolution:EvacuatonPointResolution"
generalized_journey_time = "movici_simulation_core.models.generalized_journey_time.gjt_model:GJTModel"
netcdf_player = "movici_simulation_core.models.netcdf_player.netcdf_player:NetCDFPlayer"
operational_status = "movici_simulation_core.models:OperationalStatusModel"
opportunities = "movici_simulation_core.models.opportunities.model:Model"
overlap_status = "movici_simulation_core.models.overlap_status.model:Model"
shortest_path = "movici_simulation_core.models.shortest_path.model:ShortestPathModel"
tape_player = "movici_simulation_core.models.tape_player.model:Model"
time_window_status = "movici_simulation_core.models.time_window_status.model:Model"
traffic_assignment_calculation = "movici_simulation_core.models.traffic_assignment_calculation.model:Model"
traffic_demand_calculation = "movici_simulation_core.models.traffic_demand_calculation.model:TrafficDemandCalculation"
traffic_kpi = "movici_simulation_core.models.traffic_kpi.model:Model"
udf = "movici_simulation_core.models.udf_model.udf_model:UDFModel"
unit_conversions = "movici_simulation_core.models.unit_conversions.model:Model"

[project.urls]
Homepage = "https://github.com/nginfra/movici-simulation-core"
Documentation = "https://docs.movici.nl/en/latest/index.html"
Repository = "https://github.com/nginfra/movici-simulation-core"
Issues = "https://github.com/nginfra/movici-simulation-core/issues"

[tool.setuptools]
include-package-data = true
script-files = [
    "bin/rename_attributes.py",
]

[tool.setuptools.packages.find]
include = ["movici_simulation_core*"]

[tool.setuptools.package-data]
"*" = ["*.json"]


[tool.black]
line-length = 99
include = '\.pyi?$'
exclude = '''(
/(
  | \.direnv
  | \.eggs
  | \.git
  | \.hg
  | \.mypy_cache
  | \.tox
  | \.venv
  | _build
  | buck-out
  | build
  | dist

)/
)
'''

[tool.isort]
profile = "black"
line_length = 99
known_first_party = ["movici_simulation_core"]

[tool.pytest.ini_options]
minversion = "7.0"
addopts = [
    "--tb=short",
    "--strict-markers",
    "--strict-config",
]
testpaths = ["tests"]
filterwarnings = [
    "ignore:.*ABCs from 'collections'.*:DeprecationWarning",
]

[tool.mypy]
disallow_untyped_calls = true
disallow_untyped_defs = true
disallow_incomplete_defs = true
disallow_untyped_decorators = true
check_untyped_defs = true
warn_return_any = true
warn_unused_configs = true
show_error_context = true

[[tool.mypy.overrides]]
module = [
  'numpy.*',
  'numba.*',
]
ignore_missing_imports = true<|MERGE_RESOLUTION|>--- conflicted
+++ resolved
@@ -7,11 +7,7 @@
 version = "2.10.6"
 description = "Core package for running Movici geospatial temporal simulations"
 readme = "README.rst"
-<<<<<<< HEAD
 requires-python = ">=3.10,<3.14"
-=======
-requires-python = ">=3.10,<3.13"
->>>>>>> af23f514
 license = {text = "Movici Public License"}
 authors = [
     {name = "NGinfra Movici", email = "movici@nginfra.nl"}
@@ -31,10 +27,7 @@
     "Programming Language :: Python :: 3.10",
     "Programming Language :: Python :: 3.11",
     "Programming Language :: Python :: 3.12",
-<<<<<<< HEAD
     "Programming Language :: Python :: 3.13",
-=======
->>>>>>> af23f514
     "Topic :: Scientific/Engineering",
     "Topic :: Scientific/Engineering :: GIS",
 ]
@@ -54,12 +47,7 @@
     "jsonschema",
     "pyproj",
     "netCDF4",
-<<<<<<< HEAD
-    'Fiona>=1.9',
-    'Fiona>=1.8',
-=======
     "Fiona>=1.9",
->>>>>>> af23f514
 ]
 
 [project.optional-dependencies]
@@ -99,10 +87,6 @@
     "pytest-cov",
     "bandit",
     "safety>=3.7.0",
-<<<<<<< HEAD
-    "typer",
-=======
->>>>>>> af23f514
     "marshmallow<3.22.0",
     "pylint",
     "mypy",

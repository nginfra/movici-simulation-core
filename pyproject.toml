--- conflicted
+++ resolved
@@ -7,32 +7,7 @@
 version = "2.10.6"
 description = "Core package for running Movici geospatial temporal simulations"
 readme = "README.rst"
-<<<<<<< HEAD
 requires-python = ">=3.10,<3.14"
-license = {text = "Movici Public License"}
-authors = [
-    {name = "NGinfra Movici", email = "movici@nginfra.nl"}
-]
-maintainers = [
-    {name = "NGinfra - Movici", email = "movici@nginfra.nl"}
-]
-classifiers = [
-    "Development Status :: 4 - Beta",
-    "Intended Audience :: Science/Research",
-    "Intended Audience :: Developers",
-    "License :: Free for non-commercial use",
-    "License :: Other/Proprietary License",
-    "Operating System :: Microsoft :: Windows",
-    "Operating System :: POSIX :: Linux",
-    "Programming Language :: Python :: 3",
-    "Programming Language :: Python :: 3.10",
-    "Programming Language :: Python :: 3.11",
-    "Programming Language :: Python :: 3.12",
-    "Programming Language :: Python :: 3.13",
-    "Topic :: Scientific/Engineering",
-    "Topic :: Scientific/Engineering :: GIS",
-=======
-requires-python = ">=3.10,<3.13"
 license = { text = "Movici Public License" }
 authors = [{ name = "NGinfra Movici", email = "movici@nginfra.nl" }]
 maintainers = [{ name = "NGinfra - Movici", email = "movici@nginfra.nl" }]
@@ -48,9 +23,9 @@
   "Programming Language :: Python :: 3.10",
   "Programming Language :: Python :: 3.11",
   "Programming Language :: Python :: 3.12",
+  "Programming Language :: Python :: 3.13",
   "Topic :: Scientific/Engineering",
   "Topic :: Scientific/Engineering :: GIS",
->>>>>>> 5c796d7a
 ]
 
 dependencies = [

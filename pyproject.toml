--- conflicted
+++ resolved
@@ -28,12 +28,8 @@
 ]
 
 dependencies = [
-<<<<<<< HEAD
   "numpy<1.99; python_version<='3.10'",
   "numpy>=2; python_version>='3.11'",
-=======
->>>>>>> 98d618ed
-  "numpy>=1.19.1,<2",
   "numba>=0.55, <=0.62.1",
   "python-dateutil>=2.8.0",
   "pandas>=1.2.0",

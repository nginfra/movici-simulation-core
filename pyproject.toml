--- conflicted
+++ resolved
@@ -85,11 +85,8 @@
     "aequilibrae>0.7.4,<=0.9.2",
     "pyproj>=3.0.1",
     "movici-geo-query>=1.1.1",
-<<<<<<< HEAD
     "sqlalchemy>=1.4,<3.0",
-=======
     "scipy<1.16",
->>>>>>> af23f514
     "pytest",
     "pytest-cov",
     "bandit",

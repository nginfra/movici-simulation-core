--- conflicted
+++ resolved
@@ -12,23 +12,6 @@
 authors = [{ name = "NGinfra Movici", email = "movici@nginfra.nl" }]
 maintainers = [{ name = "NGinfra - Movici", email = "movici@nginfra.nl" }]
 classifiers = [
-<<<<<<< HEAD
-    "Development Status :: 4 - Beta",
-    "Intended Audience :: Science/Research",
-    "Intended Audience :: Developers",
-    "License :: Free for non-commercial use",
-    "License :: Other/Proprietary License",
-    "Operating System :: Microsoft :: Windows",
-    "Operating System :: POSIX :: Linux",
-    "Operating System :: MacOS :: MacOS X",
-    "Programming Language :: Python :: 3",
-    "Programming Language :: Python :: 3.8",
-    "Programming Language :: Python :: 3.9",
-    "Programming Language :: Python :: 3.10",
-    "Programming Language :: Python :: 3.11",
-    "Topic :: Scientific/Engineering",
-    "Topic :: Scientific/Engineering :: GIS",
-=======
   "Development Status :: 4 - Beta",
   "Intended Audience :: Science/Research",
   "Intended Audience :: Developers",
@@ -36,6 +19,7 @@
   "License :: Other/Proprietary License",
   "Operating System :: Microsoft :: Windows",
   "Operating System :: POSIX :: Linux",
+  "Operating System :: MacOS :: MacOS X",
   "Programming Language :: Python :: 3",
   "Programming Language :: Python :: 3.10",
   "Programming Language :: Python :: 3.11",
@@ -43,7 +27,6 @@
   "Programming Language :: Python :: 3.13",
   "Topic :: Scientific/Engineering",
   "Topic :: Scientific/Engineering :: GIS",
->>>>>>> 675a2e6c
 ]
 
 dependencies = [
@@ -66,18 +49,11 @@
 
 [project.optional-dependencies]
 models = [
-<<<<<<< HEAD
-    "shapely>=1.7.1",
-    "aequilibrae>0.7.4,<=0.9.2",
-    "pyproj>=3.0.1",
-    "movici-geo-query>=1.3.0",
-=======
   "shapely>=1.7.1",
   "aequilibrae>=1",
   "pyproj>=3.0.1",
   "movici-geo-query>=1.1.1",
   "scipy<1.16",
->>>>>>> 675a2e6c
 ]
 dev = [
   "pytest",
